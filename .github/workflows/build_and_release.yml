name: Build and release

on:
  push:
    tags:
      - "v*"
  pull_request:
    branches: [ master ]

env:
  CARGO_TERM_COLOR: always

jobs:
  test:
    runs-on: self-hosted
    if: startsWith(github.ref, 'refs/heads/master')
    steps:
    - uses: actions/checkout@v2
    - name: Cache
      uses: actions/cache@v2.1.7
      with:
        # A list of files, directories, and wildcard patterns to cache and restore
        path: target
        # An explicit key for restoring and saving the cache
        key: ${{ runner.os }}-${{ hashFiles('**/Cargo.lock') }}
    - name: rust-toolchain
      uses: actions-rs/toolchain@v1
      with:
        toolchain: stable
    - name: Run tests
      run: cargo test
  build_linux:
    runs-on: self-hosted
    if: startsWith(github.ref, 'refs/tags/')
    steps:
    - uses: actions/checkout@v2
    - name: Cache
      uses: actions/cache@v2.1.7
      with:
        # A list of files, directories, and wildcard patterns to cache and restore
        path: target
        # An explicit key for restoring and saving the cache
        key: ${{ runner.os }}-${{ hashFiles('**/Cargo.lock') }}
    - name: rust-toolchain
      uses: actions-rs/toolchain@v1
      with:
        toolchain: stable
    - name: Build packages
      run: >
        ./build_unix.sh \
          x86_64-unknown-linux-gnu \
          aarch64-unknown-linux-gnu \
          armv7-unknown-linux-gnueabihf \
          mips-unknown-linux-musl 
    - name: Upload Artifact
      uses: actions/upload-artifact@v2
      with:
        name: linux_artifact
        path: target/**/release/proxy
<<<<<<< HEAD
  build_windows:
    runs-on: windows-latest
    if: startsWith(github.ref, 'refs/tags/')
    steps:
    - uses: actions/checkout@v2
    - name: Cache
      uses: actions/cache@v2.1.7
      with:
        # A list of files, directories, and wildcard patterns to cache and restore
        path: target
        # An explicit key for restoring and saving the cache
        key: ${{ runner.os }}-${{ hashFiles('**/Cargo.lock') }}
    - name: rust-toolchain
      uses: actions-rs/toolchain@v1
      with:
        toolchain: stable
    - name: Set stable
      run: rustup override set nightly
    - name: Build x86_64
      uses: actions-rs/cargo@v1
      with:
        command: build
        args: --release --target=x86_64-pc-windows-msvc
    - name: Upload Artifact
      uses: actions/upload-artifact@v2
      with:
        name: windows_artifacts
        path: target/**/release/proxy.exe
  build_apple:
    runs-on: macos-latest
    if: startsWith(github.ref, 'refs/tags/')
    steps:
      - uses: actions/checkout@v2
      - name: Cache
        uses: actions/cache@v2.1.7
        with:
          # A list of files, directories, and wildcard patterns to cache and restore
          path: target
          # An explicit key for restoring and saving the cache
          key: ${{ runner.os }}-${{ hashFiles('**/Cargo.lock') }}
      - name: rust-toolchain
        uses: actions-rs/toolchain@v1
        with:
          toolchain: stable
      - name: Build packages
        run: ./build_unix.sh x86_64-apple-darwin
      - name: Upload Artifact
        uses: actions/upload-artifact@v2
        with:
          name: apple_artifacts
          path: target/**/release/proxy
=======
#  build_windows:
#    runs-on: windows-latest
#    if: startsWith(github.ref, 'refs/tags/')
#    steps:
#    - uses: actions/checkout@v2
#    - name: Cache
#      uses: actions/cache@v2.1.7
#      with:
#        # A list of files, directories, and wildcard patterns to cache and restore
#        path: target
#        # An explicit key for restoring and saving the cache
#        key: ${{ runner.os }}-${{ hashFiles('**/Cargo.lock') }}
#    - name: rust-toolchain
#      uses: actions-rs/toolchain@v1
#      with:
#        toolchain: stable
#    - name: Set stable
#      run: rustup override set nightly
#    - name: Build x86_64
#      uses: actions-rs/cargo@v1
#      with:
#        command: build
#        args: --release --target=x86_64-pc-windows-msvc
#    - name: Upload Artifact
#      uses: actions/upload-artifact@v2
#      with:
#        name: windows_artifacts
#        path: target/**/release/proxy.exe
#  build_apple:
#    runs-on: macos-latest
#    if: startsWith(github.ref, 'refs/tags/')
#    steps:
#      - uses: actions/checkout@v2
#      - name: Cache
#        uses: actions/cache@v2.1.7
#        with:
#          # A list of files, directories, and wildcard patterns to cache and restore
#          path: target
#          # An explicit key for restoring and saving the cache
#          key: ${{ runner.os }}-${{ hashFiles('**/Cargo.lock') }}
#      - name: rust-toolchain
#        uses: actions-rs/toolchain@v1
#        with:
#          toolchain: stable
#      - name: Build packages
#        run: ./build_unix.sh x86_64-apple-darwin
#      - name: Upload Artifact
#        uses: actions/upload-artifact@v2
#        with:
#          name: apple_artifacts
#          path: target/**/release/proxy
>>>>>>> 2a2e6d3f

  build_android:
    runs-on: self-hosted
    if: startsWith(github.ref, 'refs/tags/')
    steps:
      - uses: actions/checkout@v2
      - name: set up JDK 11
        uses: actions/setup-java@v2
        with:
          java-version: '11'
          distribution: 'temurin'
          cache: gradle
      - name: rust-toolchain
        uses: actions-rs/toolchain@v1
        with:
          toolchain: stable
      - name: Build native libs
        run: ./build_android_libs.sh
      - name: Build with Gradle
        working-directory: ./android
        run: ./gradlew app:assembleDebug
      - name: Upload Artifact
        uses: actions/upload-artifact@v2
        with:
          name: android_artifact
          path: android/app/build/outputs/apk/debug/app-debug.apk
  release:
    runs-on: self-hosted
    if: startsWith(github.ref, 'refs/tags/')
    needs: [build_linux, build_apple, build_windows, build_android]
    steps:
#    - name: Download apple artifacts
#      uses: actions/download-artifact@v2
#      with:
#        name: apple_artifacts
#    - name: Download windows artifacts
#        uses: actions/download-artifact@v2
#        with:
#          name: windows_artifacts
    - name: Download linux artifacts
      uses: actions/download-artifact@v2
      with:
        name: linux_artifact

    - name: Download android artifacts
      uses: actions/download-artifact@v2
      with:
        name: android_artifact
    - name: Rename artifacts
      run: |
        mv x86_64-unknown-linux-gnu/release/proxy proxy.linux.x86_64
        mv aarch64-unknown-linux-gnu/release/proxy proxy.linux.aarch64
        mv armv7-unknown-linux-gnueabihf/release/proxy proxy.linux.armv7
        mv mips-unknown-linux-musl/release/proxy proxy.linux.mips
#        mv x86_64-apple-darwin/release/proxy proxy.darwin.x86_64
#        mv x86_64-pc-windows-msvc/release/proxy.exe proxy.win64.exe
    - name: Create github release
      uses: softprops/action-gh-release@v1
      with:
        files: |
          ./proxy.*
          ./*.apk<|MERGE_RESOLUTION|>--- conflicted
+++ resolved
@@ -57,59 +57,6 @@
       with:
         name: linux_artifact
         path: target/**/release/proxy
-<<<<<<< HEAD
-  build_windows:
-    runs-on: windows-latest
-    if: startsWith(github.ref, 'refs/tags/')
-    steps:
-    - uses: actions/checkout@v2
-    - name: Cache
-      uses: actions/cache@v2.1.7
-      with:
-        # A list of files, directories, and wildcard patterns to cache and restore
-        path: target
-        # An explicit key for restoring and saving the cache
-        key: ${{ runner.os }}-${{ hashFiles('**/Cargo.lock') }}
-    - name: rust-toolchain
-      uses: actions-rs/toolchain@v1
-      with:
-        toolchain: stable
-    - name: Set stable
-      run: rustup override set nightly
-    - name: Build x86_64
-      uses: actions-rs/cargo@v1
-      with:
-        command: build
-        args: --release --target=x86_64-pc-windows-msvc
-    - name: Upload Artifact
-      uses: actions/upload-artifact@v2
-      with:
-        name: windows_artifacts
-        path: target/**/release/proxy.exe
-  build_apple:
-    runs-on: macos-latest
-    if: startsWith(github.ref, 'refs/tags/')
-    steps:
-      - uses: actions/checkout@v2
-      - name: Cache
-        uses: actions/cache@v2.1.7
-        with:
-          # A list of files, directories, and wildcard patterns to cache and restore
-          path: target
-          # An explicit key for restoring and saving the cache
-          key: ${{ runner.os }}-${{ hashFiles('**/Cargo.lock') }}
-      - name: rust-toolchain
-        uses: actions-rs/toolchain@v1
-        with:
-          toolchain: stable
-      - name: Build packages
-        run: ./build_unix.sh x86_64-apple-darwin
-      - name: Upload Artifact
-        uses: actions/upload-artifact@v2
-        with:
-          name: apple_artifacts
-          path: target/**/release/proxy
-=======
 #  build_windows:
 #    runs-on: windows-latest
 #    if: startsWith(github.ref, 'refs/tags/')
@@ -161,7 +108,6 @@
 #        with:
 #          name: apple_artifacts
 #          path: target/**/release/proxy
->>>>>>> 2a2e6d3f
 
   build_android:
     runs-on: self-hosted
