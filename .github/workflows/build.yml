name: Test and build apps

# This workflow uses actions that are not certified by GitHub.
# They are provided by a third-party and are governed by
# separate terms of service, privacy policy, and support
# documentation.

on:
  push:
    tags:
      - "v*.*.*"
    branches:
      - master
  pull_request:
    types: [opened, synchronize]

concurrency:
  group: ${{ github.workflow }}-${{ github.ref }}
  cancel-in-progress: true

jobs:
  buildWebApp:
    runs-on: ubuntu-latest
    steps:
      - name: Checkout repository
        uses: actions/checkout@v3
      - name: Setup Node
        uses: actions/setup-node@v3
        with:
          node-version: 16
          cache: "yarn"
          cache-dependency-path: web/yarn.lock

      - name: Build web app
        run: cd web && yarn install && yarn build

      - name: Upload web app
        uses: actions/upload-artifact@v3
        with:
          name: web-app
          path: web/build/*

  test:
    runs-on: ubuntu-latest
    needs: buildWebApp
    steps:
      - name: Checkout repository
        uses: actions/checkout@v3

      - name: Set up rust
        run: rustup toolchain install stable --profile minimal

      - name: Rust caching
        uses: Swatinem/rust-cache@v2
        with:
          key: test

      - name: Download web app
        uses: actions/download-artifact@v3
        with:
          name: web-app
          path: web/build

      - name: Run test
        run: cargo test

  buildLinuxApps:
    runs-on: ubuntu-latest
    needs: buildWebApp
    permissions:
      contents: read
      packages: write
    strategy:
      matrix:
        target:
          - x86_64-unknown-linux-musl
          - aarch64-unknown-linux-musl
          - mipsel-unknown-linux-musl
    steps:
      - name: Checkout repository
        uses: actions/checkout@v3

      - name: Set up rust
        run: rustup toolchain install stable --profile minimal

      - name: Rust caching
        uses: Swatinem/rust-cache@v2
        with:
          key: ${{ matrix.target }}

      - name: Download web app
        uses: actions/download-artifact@v3
        with:
          name: web-app
          path: web/build

      - name: Build Linux app
        run: |
          cargo install cross && \
          cross build --bin cpxy --release --target=${{ matrix.target }} && \
          chmod +x target/${{ matrix.target }}/release/cpxy

      - name: Upload Linux app
        uses: actions/upload-artifact@v3
        with:
          name: linux-app-${{ matrix.target }}
          path: target/${{ matrix.target }}/release/cpxy

  publishDockerImages:
    runs-on: ubuntu-latest
    needs:
      - buildLinuxApps
      - test
    if: github.event_name == 'push'
    steps:
      - uses: actions/checkout@v3
      - name: Docker meta
        id: meta
        uses: docker/metadata-action@v4
        with:
          images: ghcr.io/simophin/cpxy
          tags: |
            type=ref,event=branch
            type=semver,pattern={{version}}
            type=semver,pattern={{major}}.{{minor}}
      - uses: docker/setup-qemu-action@v2
      - uses: docker/setup-buildx-action@v2
      - name: Login to GHCR
        uses: docker/login-action@v1
        with:
          registry: ghcr.io
          username: ${{ github.repository_owner }}
          password: ${{ secrets.GITHUB_TOKEN }}
      - uses: actions/download-artifact@v3
      - name: Rename artifacts
        run: |
          mkdir linux
          mv -v linux-app-x86_64-* linux/amd64
          mv -v linux-app-aarch64-* linux/arm64
      - name: Build and push
        id: push
        uses: docker/build-push-action@v3
        with:
          context: .
          platforms: linux/amd64, linux/arm64
          file: Dockerfile.gh
          tags: ${{ steps.meta.outputs.tags }}
          labels: ${{ steps.meta.outputs.labels }}
          push: true
      # - uses: superfly/flyctl-actions/setup-flyctl@master
      # - name: Deploy the docker image to fly.io
      #   run: flyctl deploy --image ${{ steps.meta.outputs.tags }} --remote-only
      #   env:
      #     FLY_API_TOKEN: ${{ secrets.FLY_API_TOKEN }}

  buildAndroidLibs:
    runs-on: ubuntu-latest
    needs: buildWebApp
    strategy:
      matrix:
        target:
          - armv7-linux-androideabi
          - aarch64-linux-android
          - i686-linux-android
          - x86_64-linux-android
    steps:
      - name: Checkout repository
        uses: actions/checkout@v3
      
      - name: Set up rust
<<<<<<< HEAD
        run: rustup default 1.67.0 && rustup target add ${{ matrix.target }}

=======
        run: rustup toolchain install stable --profile minimal
      
>>>>>>> 0c05335d
      - name: Rust caching
        uses: Swatinem/rust-cache@v2
        with:
          key: ${{ matrix.target }}

      - name: Download web app
        uses: actions/download-artifact@v3
        with:
          name: web-app
          path: web/build

      - name: Build Android lib
        run: cargo install cross && cross build --release --lib --target=${{ matrix.target }}

      - name: Upload Android lib
        uses: actions/upload-artifact@v3
        with:
          name: android-lib-${{ matrix.target }}
          path: target/${{ matrix.target }}/release/libcpxy.so

  buildAndroidApp:
    runs-on: ubuntu-latest
    needs: buildAndroidLibs
    steps:
      - name: Checkout repository
        uses: actions/checkout@v3

      - name: Set up Java
        uses: actions/setup-java@v3
        with:
          distribution: "temurin" # See 'Supported distributions' for available options
          java-version: "17"
          cache: "gradle"

      - name: Download web app
        uses: actions/download-artifact@v3
        with:
          name: web-app
          path: web/build

      - name: Download armv7 lib
        uses: actions/download-artifact@v3
        with:
          name: android-lib-armv7-linux-androideabi
          path: android/app/src/main/jniLibs/armeabi-v7a

      - name: Download arm64 lib
        uses: actions/download-artifact@v3
        with:
          name: android-lib-aarch64-linux-android
          path: android/app/src/main/jniLibs/arm64-v8a

      - name: Download i686 lib
        uses: actions/download-artifact@v3
        with:
          name: android-lib-i686-linux-android
          path: android/app/src/main/jniLibs/x86

      - name: Download x86_64 lib
        uses: actions/download-artifact@v3
        with:
          name: android-lib-x86_64-linux-android
          path: android/app/src/main/jniLibs/x86_64

      # Build Android app
      - name: Build Android app
        run: cd android && ./gradlew assembleRelease

      - name: Upload Android app
        uses: actions/upload-artifact@v3
        with:
          name: android-app
          path: android/app/build/outputs/apk/release/app-release.apk

  buildPlatformNativeApps:
    runs-on: ${{ matrix.os }}-latest
    needs: buildWebApp
    strategy:
      matrix:
        os:
          - windows
          - macos
    steps:
      - name: Checkout repository
        uses: actions/checkout@v3
      - name: Set up rust
        run: rustup toolchain install stable --profile minimal

      - name: Rust caching
        uses: Swatinem/rust-cache@v2

      - name: Download web app
        uses: actions/download-artifact@v3
        with:
          name: web-app
          path: web/build

      - name: Build ${{ matrix.os }} app
        run: cargo build --bin cpxy --release

      - name: Upload ${{ matrix.os }} app
        uses: actions/upload-artifact@v3
        with:
          name: ${{ matrix.os }}-app
          path: target/release/cpxy*

  archiveAndRelease:
    permissions:
      contents: write
    runs-on: ubuntu-latest
    if: startsWith(github.ref, 'refs/tags/')
    needs:
      - buildLinuxApps
      - buildAndroidApp
      - buildPlatformNativeApps
      - publishDockerImages
    steps:
      - name: Download all artifacts
        uses: actions/download-artifact@v3
      - name: Archive Linux artifacts
        run: |
          for i in linux-app-*; do
            tar zcfv $i.tar.gz $i/cpxy
          done
      - name: Archive Windows artifacts
        run: zip -r windows-app.zip windows-app/cpxy.exe
      - name: Archive Mac artifacts
        run: zip -r macos-app.zip macos-app/cpxy
      - name: Release
        uses: softprops/action-gh-release@v1
        with:
          files: |
            linux-app-*.tar.gz
            windows-app.zip
            macos-app.zip
            android-app/app-release.apk<|MERGE_RESOLUTION|>--- conflicted
+++ resolved
@@ -168,13 +168,7 @@
         uses: actions/checkout@v3
       
       - name: Set up rust
-<<<<<<< HEAD
         run: rustup default 1.67.0 && rustup target add ${{ matrix.target }}
-
-=======
-        run: rustup toolchain install stable --profile minimal
-      
->>>>>>> 0c05335d
       - name: Rust caching
         uses: Swatinem/rust-cache@v2
         with:
